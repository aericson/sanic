--- conflicted
+++ resolved
@@ -147,12 +147,7 @@
     ):
         asyncio.set_event_loop(loop)
         self.loop = loop
-<<<<<<< HEAD
-        deprecated_loop = self.loop if sys.version_info < (3, 7) else None
         self.app: Sanic = app
-=======
-        self.app = app
->>>>>>> 6b86921c
         self.url = None
         self.transport: Optional[Transport] = None
         self.conn_info: Optional[ConnInfo] = None
