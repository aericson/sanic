from __future__ import annotations

import asyncio
import logging
import logging.config
import re
import sys

from asyncio import (
    AbstractEventLoop,
    CancelledError,
    Task,
    ensure_future,
    get_event_loop,
    wait_for,
)
from asyncio.futures import Future
from collections import defaultdict, deque
from functools import partial
from inspect import isawaitable
from socket import socket
from traceback import format_exc
from types import SimpleNamespace
from typing import (
    TYPE_CHECKING,
    Any,
    AnyStr,
    Awaitable,
    Callable,
    Coroutine,
    Deque,
    Dict,
    Iterable,
    List,
    Optional,
    Set,
    Tuple,
    Type,
    TypeVar,
    Union,
)
from urllib.parse import urlencode, urlunparse
from warnings import filterwarnings

from sanic_routing.exceptions import FinalizationError, NotFound
from sanic_routing.route import Route

from sanic.application.ext import setup_ext
from sanic.application.state import ApplicationState, Mode, ServerStage
from sanic.asgi import ASGIApp
from sanic.base.root import BaseSanic
from sanic.blueprint_group import BlueprintGroup
from sanic.blueprints import Blueprint
from sanic.compat import OS_IS_WINDOWS, enable_windows_color_support
from sanic.config import SANIC_PREFIX, Config
from sanic.exceptions import (
    InvalidUsage,
    SanicException,
    ServerError,
    URLBuildError,
)
from sanic.handlers import ErrorHandler
from sanic.http import Stage
from sanic.log import (
    LOGGING_CONFIG_DEFAULTS,
    deprecation,
    error_logger,
    logger,
)
from sanic.mixins.listeners import ListenerEvent
from sanic.mixins.runner import RunnerMixin
from sanic.models.futures import (
    FutureException,
    FutureListener,
    FutureMiddleware,
    FutureRegistry,
    FutureRoute,
    FutureSignal,
    FutureStatic,
)
from sanic.models.handler_types import ListenerType, MiddlewareType
from sanic.models.handler_types import Sanic as SanicVar
from sanic.request import Request
from sanic.response import BaseHTTPResponse, HTTPResponse, ResponseStream
from sanic.router import Router
from sanic.server.websockets.impl import ConnectionClosed
from sanic.signals import Signal, SignalRouter
from sanic.touchup import TouchUp, TouchUpMeta


if TYPE_CHECKING:  # no cov
    try:
        from sanic_ext import Extend  # type: ignore
        from sanic_ext.extensions.base import Extension  # type: ignore
    except ImportError:
        Extend = TypeVar("Extend")  # type: ignore


if OS_IS_WINDOWS:
    enable_windows_color_support()

filterwarnings("once", category=DeprecationWarning)


class Sanic(BaseSanic, RunnerMixin, metaclass=TouchUpMeta):
    """
    The main application instance
    """

    __touchup__ = (
        "handle_request",
        "handle_exception",
        "_run_response_middleware",
        "_run_request_middleware",
    )
    __slots__ = (
        "_asgi_app",
        "_asgi_client",
        "_blueprint_order",
        "_delayed_tasks",
        "_ext",
        "_future_exceptions",
        "_future_listeners",
        "_future_middleware",
        "_future_registry",
        "_future_routes",
        "_future_signals",
        "_future_statics",
        "_state",
        "_task_registry",
        "_test_client",
        "_test_manager",
        "blueprints",
        "config",
        "configure_logging",
        "ctx",
        "error_handler",
        "go_fast",
        "listeners",
        "name",
        "named_request_middleware",
        "named_response_middleware",
        "request_class",
        "request_middleware",
        "response_middleware",
        "router",
        "signal_router",
        "sock",
        "strict_slashes",
        "websocket_enabled",
        "websocket_tasks",
    )

    _app_registry: Dict[str, "Sanic"] = {}
    _uvloop_setting = None  # TODO: Remove in v22.6
    test_mode = False

    def __init__(
        self,
        name: str = None,
        config: Optional[Config] = None,
        ctx: Optional[Any] = None,
        router: Optional[Router] = None,
        signal_router: Optional[SignalRouter] = None,
        error_handler: Optional[ErrorHandler] = None,
        env_prefix: Optional[str] = SANIC_PREFIX,
        request_class: Optional[Type[Request]] = None,
        strict_slashes: bool = False,
        log_config: Optional[Dict[str, Any]] = None,
        configure_logging: bool = True,
        register: Optional[bool] = None,
        dumps: Optional[Callable[..., AnyStr]] = None,
    ) -> None:
        super().__init__(name=name)

        # logging
        if configure_logging:
            dict_config = log_config or LOGGING_CONFIG_DEFAULTS
            logging.config.dictConfig(dict_config)  # type: ignore

        if config and env_prefix != SANIC_PREFIX:
            raise SanicException(
                "When instantiating Sanic with config, you cannot also pass "
                "env_prefix"
            )

        # First setup config
        self.config: Config = config or Config(env_prefix=env_prefix)

        # Then we can do the rest
        self._asgi_client: Any = None
        self._blueprint_order: List[Blueprint] = []
        self._delayed_tasks: List[str] = []
        self._future_registry: FutureRegistry = FutureRegistry()
        self._state: ApplicationState = ApplicationState(app=self)
        self._task_registry: Dict[str, Task] = {}
        self._test_client: Any = None
        self._test_manager: Any = None
        self.asgi = False
        self.auto_reload = False
        self.blueprints: Dict[str, Blueprint] = {}
        self.configure_logging: bool = configure_logging
        self.ctx: Any = ctx or SimpleNamespace()
        self.error_handler: ErrorHandler = error_handler or ErrorHandler()
        self.listeners: Dict[str, List[ListenerType[Any]]] = defaultdict(list)
        self.named_request_middleware: Dict[str, Deque[MiddlewareType]] = {}
        self.named_response_middleware: Dict[str, Deque[MiddlewareType]] = {}
        self.request_class: Type[Request] = request_class or Request
        self.request_middleware: Deque[MiddlewareType] = deque()
        self.response_middleware: Deque[MiddlewareType] = deque()
        self.router: Router = router or Router()
        self.signal_router: SignalRouter = signal_router or SignalRouter()
        self.sock: Optional[socket] = None
        self.strict_slashes: bool = strict_slashes
        self.websocket_enabled: bool = False
        self.websocket_tasks: Set[Future[Any]] = set()

        # Register alternative method names
        self.go_fast = self.run

        if register is not None:
            deprecation(
                "The register argument is deprecated and will stop working "
                "in v22.6. After v22.6 all apps will be added to the Sanic "
                "app registry.",
                22.6,
            )
            self.config.REGISTER = register
        if self.config.REGISTER:
            self.__class__.register_app(self)

        self.router.ctx.app = self
        self.signal_router.ctx.app = self

        if dumps:
            BaseHTTPResponse._dumps = dumps  # type: ignore

    @property
    def loop(self):
        """
        Synonymous with asyncio.get_event_loop().

        .. note::

            Only supported when using the `app.run` method.
        """
        if self.state.stage is ServerStage.STOPPED and self.asgi is False:
            raise SanicException(
                "Loop can only be retrieved after the app has started "
                "running. Not supported with `create_server` function"
            )
        return get_event_loop()

    # -------------------------------------------------------------------- #
    # Registration
    # -------------------------------------------------------------------- #

    def register_listener(
        self, listener: ListenerType[SanicVar], event: str
    ) -> ListenerType[SanicVar]:
        """
        Register the listener for a given event.

        :param listener: callable i.e. setup_db(app, loop)
        :param event: when to register listener i.e. 'before_server_start'
        :return: listener
        """

        try:
            _event = ListenerEvent[event.upper()]
        except (ValueError, AttributeError):
            valid = ", ".join(
                map(lambda x: x.lower(), ListenerEvent.__members__.keys())
            )
            raise InvalidUsage(f"Invalid event: {event}. Use one of: {valid}")

        if "." in _event:
            self.signal(_event.value)(
                partial(self._listener, listener=listener)
            )
        else:
            self.listeners[_event.value].append(listener)

        return listener

    def register_middleware(
        self, middleware: MiddlewareType, attach_to: str = "request"
    ) -> MiddlewareType:
        """
        Register an application level middleware that will be attached
        to all the API URLs registered under this application.

        This method is internally invoked by the :func:`middleware`
        decorator provided at the app level.

        :param middleware: Callback method to be attached to the
            middleware
        :param attach_to: The state at which the middleware needs to be
            invoked in the lifecycle of an *HTTP Request*.
            **request** - Invoke before the request is processed
            **response** - Invoke before the response is returned back
        :return: decorated method
        """
        if attach_to == "request":
            if middleware not in self.request_middleware:
                self.request_middleware.append(middleware)
        if attach_to == "response":
            if middleware not in self.response_middleware:
                self.response_middleware.appendleft(middleware)
        return middleware

    def register_named_middleware(
        self,
        middleware: MiddlewareType,
        route_names: Iterable[str],
        attach_to: str = "request",
    ):
        """
        Method for attaching middleware to specific routes. This is mainly an
        internal tool for use by Blueprints to attach middleware to only its
        specific routes. But, it could be used in a more generalized fashion.

        :param middleware: the middleware to execute
        :param route_names: a list of the names of the endpoints
        :type route_names: Iterable[str]
        :param attach_to: whether to attach to request or response,
            defaults to "request"
        :type attach_to: str, optional
        """
        if attach_to == "request":
            for _rn in route_names:
                if _rn not in self.named_request_middleware:
                    self.named_request_middleware[_rn] = deque()
                if middleware not in self.named_request_middleware[_rn]:
                    self.named_request_middleware[_rn].append(middleware)
        if attach_to == "response":
            for _rn in route_names:
                if _rn not in self.named_response_middleware:
                    self.named_response_middleware[_rn] = deque()
                if middleware not in self.named_response_middleware[_rn]:
                    self.named_response_middleware[_rn].appendleft(middleware)
        return middleware

    def _apply_exception_handler(
        self,
        handler: FutureException,
        route_names: Optional[List[str]] = None,
    ):
        """Decorate a function to be registered as a handler for exceptions

        :param exceptions: exceptions
        :return: decorated function
        """

        for exception in handler.exceptions:
            if isinstance(exception, (tuple, list)):
                for e in exception:
                    self.error_handler.add(e, handler.handler, route_names)
            else:
                self.error_handler.add(exception, handler.handler, route_names)
        return handler.handler

    def _apply_listener(self, listener: FutureListener):
        return self.register_listener(listener.listener, listener.event)

    def _apply_route(self, route: FutureRoute) -> List[Route]:
        params = route._asdict()
        websocket = params.pop("websocket", False)
        subprotocols = params.pop("subprotocols", None)

        if websocket:
            self.enable_websocket()
            websocket_handler = partial(
                self._websocket_handler,
                route.handler,
                subprotocols=subprotocols,
            )
            websocket_handler.__name__ = route.handler.__name__  # type: ignore
            websocket_handler.is_websocket = True  # type: ignore
            params["handler"] = websocket_handler

        ctx = params.pop("route_context")

        routes = self.router.add(**params)
        if isinstance(routes, Route):
            routes = [routes]

        for r in routes:
            r.ctx.websocket = websocket
            r.ctx.static = params.get("static", False)
            r.ctx.__dict__.update(ctx)

        return routes

    def _apply_static(self, static: FutureStatic) -> Route:
        return self._register_static(static)

    def _apply_middleware(
        self,
        middleware: FutureMiddleware,
        route_names: Optional[List[str]] = None,
    ):
        if route_names:
            return self.register_named_middleware(
                middleware.middleware, route_names, middleware.attach_to
            )
        else:
            return self.register_middleware(
                middleware.middleware, middleware.attach_to
            )

    def _apply_signal(self, signal: FutureSignal) -> Signal:
        return self.signal_router.add(*signal)

    def dispatch(
        self,
        event: str,
        *,
        condition: Optional[Dict[str, str]] = None,
        context: Optional[Dict[str, Any]] = None,
        fail_not_found: bool = True,
        inline: bool = False,
        reverse: bool = False,
    ) -> Coroutine[Any, Any, Awaitable[Any]]:
        return self.signal_router.dispatch(
            event,
            context=context,
            condition=condition,
            inline=inline,
            reverse=reverse,
            fail_not_found=fail_not_found,
        )

    async def event(
        self, event: str, timeout: Optional[Union[int, float]] = None
    ):
        signal = self.signal_router.name_index.get(event)
        if not signal:
            if self.config.EVENT_AUTOREGISTER:
                self.signal_router.reset()
                self.add_signal(None, event)
                signal = self.signal_router.name_index[event]
                self.signal_router.finalize()
            else:
                raise NotFound("Could not find signal %s" % event)
        return await wait_for(signal.ctx.event.wait(), timeout=timeout)

    def enable_websocket(self, enable=True):
        """Enable or disable the support for websocket.

        Websocket is enabled automatically if websocket routes are
        added to the application.
        """
        if not self.websocket_enabled:
            # if the server is stopped, we want to cancel any ongoing
            # websocket tasks, to allow the server to exit promptly
            self.listener("before_server_stop")(self._cancel_websocket_tasks)

        self.websocket_enabled = enable

    def blueprint(
        self,
        blueprint: Union[
            Blueprint, List[Blueprint], Tuple[Blueprint], BlueprintGroup
        ],
        **options: Any,
    ):
        """Register a blueprint on the application.

        :param blueprint: Blueprint object or (list, tuple) thereof
        :param options: option dictionary with blueprint defaults
        :return: Nothing
        """
        if isinstance(blueprint, (list, tuple, BlueprintGroup)):
            for item in blueprint:
                params = {**options}
                if isinstance(blueprint, BlueprintGroup):
                    if blueprint.url_prefix:
                        merge_from = [
                            options.get("url_prefix", ""),
                            blueprint.url_prefix,
                        ]
                        if not isinstance(item, BlueprintGroup):
                            merge_from.append(item.url_prefix or "")
                        merged_prefix = "/".join(
                            u.strip("/") for u in merge_from
                        ).rstrip("/")
                        params["url_prefix"] = f"/{merged_prefix}"

                    for _attr in ["version", "strict_slashes"]:
                        if getattr(item, _attr) is None:
                            params[_attr] = getattr(
                                blueprint, _attr
                            ) or options.get(_attr)
                    if item.version_prefix == "/v":
                        if blueprint.version_prefix == "/v":
                            params["version_prefix"] = options.get(
                                "version_prefix"
                            )
                        else:
                            params["version_prefix"] = blueprint.version_prefix
                self.blueprint(item, **params)
            return
        if blueprint.name in self.blueprints:
            assert self.blueprints[blueprint.name] is blueprint, (
                'A blueprint with the name "%s" is already registered.  '
                "Blueprint names must be unique." % (blueprint.name,)
            )
        else:
            self.blueprints[blueprint.name] = blueprint
            self._blueprint_order.append(blueprint)

        if (
            self.strict_slashes is not None
            and blueprint.strict_slashes is None
        ):
            blueprint.strict_slashes = self.strict_slashes
        blueprint.register(self, options)

    def url_for(self, view_name: str, **kwargs):
        """Build a URL based on a view name and the values provided.

        In order to build a URL, all request parameters must be supplied as
        keyword arguments, and each parameter must pass the test for the
        specified parameter type. If these conditions are not met, a
        `URLBuildError` will be thrown.

        Keyword arguments that are not request parameters will be included in
        the output URL's query string.

        There are several _special_ keyword arguments that will alter how the
        URL will be returned:

        1. **_anchor**: ``str`` - Adds an ``#anchor`` to the end
        2. **_scheme**: ``str`` - Should be either ``"http"`` or ``"https"``,
           default is ``"http"``
        3. **_external**: ``bool`` - Whether to return the path or a full URL
           with scheme and host
        4. **_host**: ``str`` - Used when one or more hosts are defined for a
           route to tell Sanic which to use
           (only applies with ``_external=True``)
        5. **_server**: ``str`` - If not using ``_host``, this will be used
           for defining the hostname of the URL
           (only applies with ``_external=True``),
           defaults to ``app.config.SERVER_NAME``

        If you want the PORT to appear in your URL, you should set it in:

        .. code-block::

            app.config.SERVER_NAME = "myserver:7777"

        `See user guide re: routing
        <https://sanicframework.org/guide/basics/routing.html#generating-a-url>`__

        :param view_name: string referencing the view name
        :param kwargs: keys and values that are used to build request
            parameters and query string arguments.

        :return: the built URL

        Raises:
            URLBuildError
        """
        # find the route by the supplied view name
        kw: Dict[str, str] = {}
        # special static files url_for

        if "." not in view_name:
            view_name = f"{self.name}.{view_name}"

        if view_name.endswith(".static"):
            name = kwargs.pop("name", None)
            if name:
                view_name = view_name.replace("static", name)
            kw.update(name=view_name)

        route = self.router.find_route_by_view_name(view_name, **kw)
        if not route:
            raise URLBuildError(
                f"Endpoint with name `{view_name}` was not found"
            )

        uri = route.path

        if getattr(route.ctx, "static", None):
            filename = kwargs.pop("filename", "")
            # it's static folder
            if "__file_uri__" in uri:
                folder_ = uri.split("<__file_uri__:", 1)[0]
                if folder_.endswith("/"):
                    folder_ = folder_[:-1]

                if filename.startswith("/"):
                    filename = filename[1:]

                kwargs["__file_uri__"] = filename

        if (
            uri != "/"
            and uri.endswith("/")
            and not route.strict
            and not route.raw_path[:-1]
        ):
            uri = uri[:-1]

        if not uri.startswith("/"):
            uri = f"/{uri}"

        out = uri

        # _method is only a placeholder now, don't know how to support it
        kwargs.pop("_method", None)
        anchor = kwargs.pop("_anchor", "")
        # _external need SERVER_NAME in config or pass _server arg
        host = kwargs.pop("_host", None)
        external = kwargs.pop("_external", False) or bool(host)
        scheme = kwargs.pop("_scheme", "")
        if route.ctx.hosts and external:
            if not host and len(route.ctx.hosts) > 1:
                raise ValueError(
                    f"Host is ambiguous: {', '.join(route.ctx.hosts)}"
                )
            elif host and host not in route.ctx.hosts:
                raise ValueError(
                    f"Requested host ({host}) is not available for this "
                    f"route: {route.ctx.hosts}"
                )
            elif not host:
                host = list(route.ctx.hosts)[0]

        if scheme and not external:
            raise ValueError("When specifying _scheme, _external must be True")

        netloc = kwargs.pop("_server", None)
        if netloc is None and external:
            netloc = host or self.config.get("SERVER_NAME", "")

        if external:
            if not scheme:
                if ":" in netloc[:8]:
                    scheme = netloc[:8].split(":", 1)[0]
                else:
                    scheme = "http"

            if "://" in netloc[:8]:
                netloc = netloc.split("://", 1)[-1]

        # find all the parameters we will need to build in the URL
        # matched_params = re.findall(self.router.parameter_pattern, uri)
        route.finalize()
        for param_info in route.params.values():
            # name, _type, pattern = self.router.parse_parameter_string(match)
            # we only want to match against each individual parameter

            try:
                supplied_param = str(kwargs.pop(param_info.name))
            except KeyError:
                raise URLBuildError(
                    f"Required parameter `{param_info.name}` was not "
                    "passed to url_for"
                )

            # determine if the parameter supplied by the caller
            # passes the test in the URL
            if param_info.pattern:
                pattern = (
                    param_info.pattern[1]
                    if isinstance(param_info.pattern, tuple)
                    else param_info.pattern
                )
                passes_pattern = pattern.match(supplied_param)
                if not passes_pattern:
                    if param_info.cast != str:
                        msg = (
                            f'Value "{supplied_param}" '
                            f"for parameter `{param_info.name}` does "
                            "not match pattern for type "
                            f"`{param_info.cast.__name__}`: "
                            f"{pattern.pattern}"
                        )
                    else:
                        msg = (
                            f'Value "{supplied_param}" for parameter '
                            f"`{param_info.name}` does not satisfy "
                            f"pattern {pattern.pattern}"
                        )
                    raise URLBuildError(msg)

            # replace the parameter in the URL with the supplied value
            replacement_regex = f"(<{param_info.name}.*?>)"
            out = re.sub(replacement_regex, supplied_param, out)

        # parse the remainder of the keyword arguments into a querystring
        query_string = urlencode(kwargs, doseq=True) if kwargs else ""
        # scheme://netloc/path;parameters?query#fragment
        out = urlunparse((scheme, netloc, out, "", query_string, anchor))

        return out

    # -------------------------------------------------------------------- #
    # Request Handling
    # -------------------------------------------------------------------- #

    async def handle_exception(
        self, request: Request, exception: BaseException
    ):  # no cov
        """
        A handler that catches specific exceptions and outputs a response.

        :param request: The current request object
        :param exception: The exception that was raised
        :raises ServerError: response 500
        """
        await self.dispatch(
            "http.lifecycle.exception",
            inline=True,
            context={"request": request, "exception": exception},
        )

        if (
            request.stream is not None
            and request.stream.stage is not Stage.HANDLER
        ):
            error_logger.exception(exception, exc_info=True)
            logger.error(
                "The error response will not be sent to the client for "
                f'the following exception:"{exception}". A previous response '
                "has at least partially been sent."
            )

            # ----------------- deprecated -----------------
            handler = self.error_handler._lookup(
                exception, request.name if request else None
            )
            if handler:
                deprecation(
                    "An error occurred while handling the request after at "
                    "least some part of the response was sent to the client. "
                    "Therefore, the response from your custom exception "
                    f"handler {handler.__name__} will not be sent to the "
                    "client. Beginning in v22.6, Sanic will stop executing "
                    "custom exception handlers in this scenario. Exception "
                    "handlers should only be used to generate the exception "
                    "responses. If you would like to perform any other "
                    "action on a raised exception, please consider using a "
                    "signal handler like "
                    '`@app.signal("http.lifecycle.exception")`\n'
                    "For further information, please see the docs: "
                    "https://sanicframework.org/en/guide/advanced/"
                    "signals.html",
                    22.6,
                )
                try:
                    response = self.error_handler.response(request, exception)
                    if isawaitable(response):
                        response = await response
                except BaseException as e:
                    logger.error("An error occurred in the exception handler.")
                    error_logger.exception(e)
            # ----------------------------------------------

            return

        # -------------------------------------------- #
        # Request Middleware
        # -------------------------------------------- #
        response = await self._run_request_middleware(
            request, request_name=None
        )
        # No middleware results
        if not response:
            try:
                response = self.error_handler.response(request, exception)
                if isawaitable(response):
                    response = await response
            except Exception as e:
                if isinstance(e, SanicException):
                    response = self.error_handler.default(request, e)
                elif self.debug:
                    response = HTTPResponse(
                        (
                            f"Error while handling error: {e}\n"
                            f"Stack: {format_exc()}"
                        ),
                        status=500,
                    )
                else:
                    response = HTTPResponse(
                        "An error occurred while handling an error", status=500
                    )
        if response is not None:
            try:
                request.reset_response()
                response = await request.respond(response)
            except BaseException:
                # Skip response middleware
                if request.stream:
                    request.stream.respond(response)
                await response.send(end_stream=True)
                raise
        else:
            if request.stream:
                response = request.stream.response

        # Marked for cleanup and DRY with handle_request/handle_exception
        # when ResponseStream is no longer supporder
        if isinstance(response, BaseHTTPResponse):
            await self.dispatch(
                "http.lifecycle.response",
                inline=True,
                context={
                    "request": request,
                    "response": response,
                },
            )
            await response.send(end_stream=True)
        elif isinstance(response, ResponseStream):
            resp = await response(request)
            await self.dispatch(
                "http.lifecycle.response",
                inline=True,
                context={
                    "request": request,
                    "response": resp,
                },
            )
            await response.eof()
        else:
            raise ServerError(
                f"Invalid response type {response!r} (need HTTPResponse)"
            )

    async def handle_request(self, request: Request):  # no cov
        """Take a request from the HTTP Server and return a response object
        to be sent back The HTTP Server only expects a response object, so
        exception handling must be done here

        :param request: HTTP Request object
        :return: Nothing
        """
        await self.dispatch(
            "http.lifecycle.handle",
            inline=True,
            context={"request": request},
        )

        # Define `response` var here to remove warnings about
        # allocation before assignment below.
        response = None
        try:

            await self.dispatch(
                "http.routing.before",
                inline=True,
                context={"request": request},
            )
            # Fetch handler from router
            route, handler, kwargs = self.router.get(
                request.path,
                request.method,
                request.headers.getone("host", None),
            )

            request._match_info = {**kwargs}
            request.route = route

            await self.dispatch(
                "http.routing.after",
                inline=True,
                context={
                    "request": request,
                    "route": route,
                    "kwargs": kwargs,
                    "handler": handler,
                },
            )

            if (
                request.stream
                and request.stream.request_body
                and not route.ctx.ignore_body
            ):

                if hasattr(handler, "is_stream"):
                    # Streaming handler: lift the size limit
                    request.stream.request_max_size = float("inf")
                else:
                    # Non-streaming handler: preload body
                    await request.receive_body()

            # -------------------------------------------- #
            # Request Middleware
            # -------------------------------------------- #
            response = await self._run_request_middleware(
                request, request_name=route.name
            )

            # No middleware results
            if not response:
                # -------------------------------------------- #
                # Execute Handler
                # -------------------------------------------- #

                if handler is None:
                    raise ServerError(
                        (
                            "'None' was returned while requesting a "
                            "handler from the router"
                        )
                    )

                # Run response handler
                response = handler(request, **request.match_info)
                if isawaitable(response):
                    response = await response

            if request.responded:
                if response is not None:
                    error_logger.error(
                        "The response object returned by the route handler "
                        "will not be sent to client. The request has already "
                        "been responded to."
                    )
                if request.stream is not None:
                    response = request.stream.response
            elif response is not None:
                response = await request.respond(response)
            elif not hasattr(handler, "is_websocket"):
                response = request.stream.response  # type: ignore

            # Marked for cleanup and DRY with handle_request/handle_exception
            # when ResponseStream is no longer supporder
            if isinstance(response, BaseHTTPResponse):
                await self.dispatch(
                    "http.lifecycle.response",
                    inline=True,
                    context={
                        "request": request,
                        "response": response,
                    },
                )
                await response.send(end_stream=True)
            elif isinstance(response, ResponseStream):
                resp = await response(request)
                await self.dispatch(
                    "http.lifecycle.response",
                    inline=True,
                    context={
                        "request": request,
                        "response": resp,
                    },
                )
                await response.eof()
            else:
                if not hasattr(handler, "is_websocket"):
                    raise ServerError(
                        f"Invalid response type {response!r} "
                        "(need HTTPResponse)"
                    )

        except CancelledError:
            raise
        except Exception as e:
            # Response Generation Failed
            await self.handle_exception(request, e)

    async def _websocket_handler(
        self, handler, request, *args, subprotocols=None, **kwargs
    ):
        if self.asgi:
            ws = request.transport.get_websocket_connection()
            await ws.accept(subprotocols)
        else:
            protocol = request.transport.get_protocol()
            ws = await protocol.websocket_handshake(request, subprotocols)

        # schedule the application handler
        # its future is kept in self.websocket_tasks in case it
        # needs to be cancelled due to the server being stopped
        fut = ensure_future(handler(request, ws, *args, **kwargs))
        self.websocket_tasks.add(fut)
        cancelled = False
        try:
            await fut
        except Exception as e:
            self.error_handler.log(request, e)
        except (CancelledError, ConnectionClosed):
            cancelled = True
        finally:
            self.websocket_tasks.remove(fut)
            if cancelled:
                ws.end_connection(1000)
            else:
                await ws.close()

    # -------------------------------------------------------------------- #
    # Testing
    # -------------------------------------------------------------------- #

    @property
    def test_client(self):  # noqa
        if self._test_client:
            return self._test_client
        elif self._test_manager:
            return self._test_manager.test_client
        from sanic_testing.testing import SanicTestClient  # type: ignore

        self._test_client = SanicTestClient(self)
        return self._test_client

    @property
    def asgi_client(self):  # noqa
        """
        A testing client that uses ASGI to reach into the application to
        execute hanlers.

        :return: testing client
        :rtype: :class:`SanicASGITestClient`
        """
        if self._asgi_client:
            return self._asgi_client
        elif self._test_manager:
            return self._test_manager.asgi_client
        from sanic_testing.testing import SanicASGITestClient  # type: ignore

        self._asgi_client = SanicASGITestClient(self)
        return self._asgi_client

    # -------------------------------------------------------------------- #
    # Execution
    # -------------------------------------------------------------------- #

<<<<<<< HEAD
=======
    def make_coffee(self, *args, **kwargs):
        self.state.coffee = True
        self.run(*args, **kwargs)

    def run(
        self,
        host: Optional[str] = None,
        port: Optional[int] = None,
        *,
        dev: bool = False,
        debug: bool = False,
        auto_reload: Optional[bool] = None,
        ssl: Union[None, SSLContext, dict, str, list, tuple] = None,
        sock: Optional[socket] = None,
        workers: int = 1,
        protocol: Optional[Type[Protocol]] = None,
        backlog: int = 100,
        register_sys_signals: bool = True,
        access_log: Optional[bool] = None,
        unix: Optional[str] = None,
        loop: AbstractEventLoop = None,
        reload_dir: Optional[Union[List[str], str]] = None,
        noisy_exceptions: Optional[bool] = None,
        motd: bool = True,
        fast: bool = False,
        verbosity: int = 0,
        motd_display: Optional[Dict[str, str]] = None,
    ) -> None:
        """
        Run the HTTP Server and listen until keyboard interrupt or term
        signal. On termination, drain connections before closing.

        :param host: Address to host on
        :type host: str
        :param port: Port to host on
        :type port: int
        :param debug: Enables debug output (slows server)
        :type debug: bool
        :param auto_reload: Reload app whenever its source code is changed.
                            Enabled by default in debug mode.
        :type auto_relaod: bool
        :param ssl: SSLContext, or location of certificate and key
                    for SSL encryption of worker(s)
        :type ssl: str, dict, SSLContext or list
        :param sock: Socket for the server to accept connections from
        :type sock: socket
        :param workers: Number of processes received before it is respected
        :type workers: int
        :param protocol: Subclass of asyncio Protocol class
        :type protocol: type[Protocol]
        :param backlog: a number of unaccepted connections that the system
                        will allow before refusing new connections
        :type backlog: int
        :param register_sys_signals: Register SIG* events
        :type register_sys_signals: bool
        :param access_log: Enables writing access logs (slows server)
        :type access_log: bool
        :param unix: Unix socket to listen on instead of TCP port
        :type unix: str
        :param noisy_exceptions: Log exceptions that are normally considered
                                 to be quiet/silent
        :type noisy_exceptions: bool
        :return: Nothing
        """
        self.state.verbosity = verbosity

        if fast and workers != 1:
            raise RuntimeError("You cannot use both fast=True and workers=X")

        if motd_display:
            self.config.MOTD_DISPLAY.update(motd_display)

        if reload_dir:
            if isinstance(reload_dir, str):
                reload_dir = [reload_dir]

            for directory in reload_dir:
                direc = Path(directory)
                if not direc.is_dir():
                    logger.warning(
                        f"Directory {directory} could not be located"
                    )
                self.state.reload_dirs.add(Path(directory))

        if loop is not None:
            raise TypeError(
                "loop is not a valid argument. To use an existing loop, "
                "change to create_server().\nSee more: "
                "https://sanic.readthedocs.io/en/latest/sanic/deploying.html"
                "#asynchronous-support"
            )

        if dev:
            debug = True
            auto_reload = True

        if auto_reload and os.environ.get("SANIC_SERVER_RUNNING") != "true":
            return reloader_helpers.watchdog(1.0, self)

        if sock is None:
            host, port = host or "127.0.0.1", port or 8000

        if protocol is None:
            protocol = (
                WebSocketProtocol if self.websocket_enabled else HttpProtocol
            )

        # Set explicitly passed configuration values
        for attribute, value in {
            "ACCESS_LOG": access_log,
            "AUTO_RELOAD": auto_reload,
            "MOTD": motd,
            "NOISY_EXCEPTIONS": noisy_exceptions,
        }.items():
            if value is not None:
                setattr(self.config, attribute, value)

        if fast:
            self.state.fast = True
            try:
                workers = len(os.sched_getaffinity(0))
            except AttributeError:
                workers = os.cpu_count() or 1

        server_settings = self._helper(
            host=host,
            port=port,
            debug=debug,
            ssl=ssl,
            sock=sock,
            unix=unix,
            workers=workers,
            protocol=protocol,
            backlog=backlog,
            register_sys_signals=register_sys_signals,
        )

        if self.config.USE_UVLOOP is True or (
            self.config.USE_UVLOOP is _default and not OS_IS_WINDOWS
        ):
            try_use_uvloop()

        try:
            self.is_running = True
            self.is_stopping = False
            if workers > 1 and os.name != "posix":
                logger.warn(
                    f"Multiprocessing is currently not supported on {os.name},"
                    " using workers=1 instead"
                )
                workers = 1
            if workers == 1:
                serve_single(server_settings)
            else:
                serve_multiple(server_settings, workers)
        except BaseException:
            error_logger.exception(
                "Experienced exception while trying to serve"
            )
            raise
        finally:
            self.is_running = False
        logger.info("Server Stopped")

    def stop(self):
        """
        This kills the Sanic
        """
        if not self.is_stopping:
            self.shutdown_tasks(timeout=0)
            self.is_stopping = True
            get_event_loop().stop()

    async def create_server(
        self,
        host: Optional[str] = None,
        port: Optional[int] = None,
        *,
        debug: bool = False,
        ssl: Union[None, SSLContext, dict, str, list, tuple] = None,
        sock: Optional[socket] = None,
        protocol: Type[Protocol] = None,
        backlog: int = 100,
        access_log: Optional[bool] = None,
        unix: Optional[str] = None,
        return_asyncio_server: bool = False,
        asyncio_server_kwargs: Dict[str, Any] = None,
        noisy_exceptions: Optional[bool] = None,
    ) -> Optional[AsyncioServer]:
        """
        Asynchronous version of :func:`run`.

        This method will take care of the operations necessary to invoke
        the *before_start* events via :func:`trigger_events` method invocation
        before starting the *sanic* app in Async mode.

        .. note::
            This does not support multiprocessing and is not the preferred
            way to run a :class:`Sanic` application.

        :param host: Address to host on
        :type host: str
        :param port: Port to host on
        :type port: int
        :param debug: Enables debug output (slows server)
        :type debug: bool
        :param ssl: SSLContext, or location of certificate and key
                    for SSL encryption of worker(s)
        :type ssl: SSLContext or dict
        :param sock: Socket for the server to accept connections from
        :type sock: socket
        :param protocol: Subclass of asyncio Protocol class
        :type protocol: type[Protocol]
        :param backlog: a number of unaccepted connections that the system
                        will allow before refusing new connections
        :type backlog: int
        :param access_log: Enables writing access logs (slows server)
        :type access_log: bool
        :param return_asyncio_server: flag that defines whether there's a need
                                      to return asyncio.Server or
                                      start it serving right away
        :type return_asyncio_server: bool
        :param asyncio_server_kwargs: key-value arguments for
                                      asyncio/uvloop create_server method
        :type asyncio_server_kwargs: dict
        :param noisy_exceptions: Log exceptions that are normally considered
                                 to be quiet/silent
        :type noisy_exceptions: bool
        :return: AsyncioServer if return_asyncio_server is true, else Nothing
        """

        if sock is None:
            host, port = host or "127.0.0.1", port or 8000

        if protocol is None:
            protocol = (
                WebSocketProtocol if self.websocket_enabled else HttpProtocol
            )

        # Set explicitly passed configuration values
        for attribute, value in {
            "ACCESS_LOG": access_log,
            "NOISY_EXCEPTIONS": noisy_exceptions,
        }.items():
            if value is not None:
                setattr(self.config, attribute, value)

        server_settings = self._helper(
            host=host,
            port=port,
            debug=debug,
            ssl=ssl,
            sock=sock,
            unix=unix,
            loop=get_event_loop(),
            protocol=protocol,
            backlog=backlog,
            run_async=return_asyncio_server,
        )

        if self.config.USE_UVLOOP is not _default:
            error_logger.warning(
                "You are trying to change the uvloop configuration, but "
                "this is only effective when using the run(...) method. "
                "When using the create_server(...) method Sanic will use "
                "the already existing loop."
            )

        main_start = server_settings.pop("main_start", None)
        main_stop = server_settings.pop("main_stop", None)
        if main_start or main_stop:
            logger.warning(
                "Listener events for the main process are not available "
                "with create_server()"
            )

        return await serve(
            asyncio_server_kwargs=asyncio_server_kwargs, **server_settings
        )

>>>>>>> ac3aacb4
    async def _run_request_middleware(
        self, request, request_name=None
    ):  # no cov
        # The if improves speed.  I don't know why
        named_middleware = self.named_request_middleware.get(
            request_name, deque()
        )
        applicable_middleware = self.request_middleware + named_middleware

        # request.request_middleware_started is meant as a stop-gap solution
        # until RFC 1630 is adopted
        if applicable_middleware and not request.request_middleware_started:
            request.request_middleware_started = True

            for middleware in applicable_middleware:
                await self.dispatch(
                    "http.middleware.before",
                    inline=True,
                    context={
                        "request": request,
                        "response": None,
                    },
                    condition={"attach_to": "request"},
                )

                response = middleware(request)
                if isawaitable(response):
                    response = await response

                await self.dispatch(
                    "http.middleware.after",
                    inline=True,
                    context={
                        "request": request,
                        "response": None,
                    },
                    condition={"attach_to": "request"},
                )

                if response:
                    return response
        return None

    async def _run_response_middleware(
        self, request, response, request_name=None
    ):  # no cov
        named_middleware = self.named_response_middleware.get(
            request_name, deque()
        )
        applicable_middleware = self.response_middleware + named_middleware
        if applicable_middleware:
            for middleware in applicable_middleware:
                await self.dispatch(
                    "http.middleware.before",
                    inline=True,
                    context={
                        "request": request,
                        "response": response,
                    },
                    condition={"attach_to": "response"},
                )

                _response = middleware(request, response)
                if isawaitable(_response):
                    _response = await _response

                await self.dispatch(
                    "http.middleware.after",
                    inline=True,
                    context={
                        "request": request,
                        "response": _response if _response else response,
                    },
                    condition={"attach_to": "response"},
                )

                if _response:
                    response = _response
                    if isinstance(response, BaseHTTPResponse):
                        response = request.stream.respond(response)
                    break
        return response

    def _build_endpoint_name(self, *parts):
        parts = [self.name, *parts]
        return ".".join(parts)

    @classmethod
    def _cancel_websocket_tasks(cls, app, loop):
        for task in app.websocket_tasks:
            task.cancel()

    @staticmethod
    async def _listener(
        app: Sanic, loop: AbstractEventLoop, listener: ListenerType
    ):
        maybe_coro = listener(app, loop)
        if maybe_coro and isawaitable(maybe_coro):
            await maybe_coro

    # -------------------------------------------------------------------- #
    # Task management
    # -------------------------------------------------------------------- #

    @classmethod
    def _prep_task(
        cls,
        task,
        app,
        loop,
    ):
        if callable(task):
            try:
                task = task(app)
            except TypeError:
                task = task()

        return task

    @classmethod
    def _loop_add_task(
        cls,
        task,
        app,
        loop,
        *,
        name: Optional[str] = None,
        register: bool = True,
    ) -> Task:
        if not isinstance(task, Future):
            prepped = cls._prep_task(task, app, loop)
            if sys.version_info < (3, 8):
                if name:
                    error_logger.warning(
                        "Cannot set a name for a task when using Python 3.7. "
                        "Your task will be created without a name."
                    )
                task = loop.create_task(prepped)
            else:
                task = loop.create_task(prepped, name=name)

        if name and register and sys.version_info > (3, 7):
            app._task_registry[name] = task

        return task

    @staticmethod
    async def dispatch_delayed_tasks(app, loop):
        for name in app._delayed_tasks:
            await app.dispatch(name, context={"app": app, "loop": loop})
        app._delayed_tasks.clear()

    @staticmethod
    async def run_delayed_task(app, loop, task):
        prepped = app._prep_task(task, app, loop)
        await prepped

    def add_task(
        self,
        task: Union[Future[Any], Coroutine[Any, Any, Any], Awaitable[Any]],
        *,
        name: Optional[str] = None,
        register: bool = True,
    ) -> Optional[Task]:
        """
        Schedule a task to run later, after the loop has started.
        Different from asyncio.ensure_future in that it does not
        also return a future, and the actual ensure_future call
        is delayed until before server start.

        `See user guide re: background tasks
        <https://sanicframework.org/guide/basics/tasks.html#background-tasks>`__

        :param task: future, couroutine or awaitable
        """
        if name and sys.version_info == (3, 7):
            name = None
            error_logger.warning(
                "Cannot set a name for a task when using Python 3.7. Your "
                "task will be created without a name."
            )
        try:
            loop = self.loop  # Will raise SanicError if loop is not started
            return self._loop_add_task(
                task, self, loop, name=name, register=register
            )
        except SanicException:
            task_name = f"sanic.delayed_task.{hash(task)}"
            if not self._delayed_tasks:
                self.after_server_start(partial(self.dispatch_delayed_tasks))

            if name:
                raise RuntimeError(
                    "Cannot name task outside of a running application"
                )

            self.signal(task_name)(partial(self.run_delayed_task, task=task))
            self._delayed_tasks.append(task_name)
            return None

    def get_task(
        self, name: str, *, raise_exception: bool = True
    ) -> Optional[Task]:
        if sys.version_info < (3, 8):
            error_logger.warning(
                "This feature (get_task) is only supported on using "
                "Python 3.8+."
            )
            return
        try:
            return self._task_registry[name]
        except KeyError:
            if raise_exception:
                raise SanicException(
                    f'Registered task named "{name}" not found.'
                )
            return None

    async def cancel_task(
        self,
        name: str,
        msg: Optional[str] = None,
        *,
        raise_exception: bool = True,
    ) -> None:
        if sys.version_info < (3, 8):
            error_logger.warning(
                "This feature (cancel_task) is only supported on using "
                "Python 3.8+."
            )
            return
        task = self.get_task(name, raise_exception=raise_exception)
        if task and not task.cancelled():
            args: Tuple[str, ...] = ()
            if msg:
                if sys.version_info >= (3, 9):
                    args = (msg,)
                else:
                    raise RuntimeError(
                        "Cancelling a task with a message is only supported "
                        "on Python 3.9+."
                    )
            task.cancel(*args)
            try:
                await task
            except CancelledError:
                ...

    def purge_tasks(self):
        if sys.version_info < (3, 8):
            error_logger.warning(
                "This feature (purge_tasks) is only supported on using "
                "Python 3.8+."
            )
            return
        for task in self.tasks:
            if task.done() or task.cancelled():
                name = task.get_name()
                self._task_registry[name] = None

        self._task_registry = {
            k: v for k, v in self._task_registry.items() if v is not None
        }

    def shutdown_tasks(
        self, timeout: Optional[float] = None, increment: float = 0.1
    ):
        if sys.version_info < (3, 8):
            error_logger.warning(
                "This feature (shutdown_tasks) is only supported on using "
                "Python 3.8+."
            )
            return
        for task in self.tasks:
            task.cancel()

        if timeout is None:
            timeout = self.config.GRACEFUL_SHUTDOWN_TIMEOUT

        while len(self._task_registry) and timeout:
            self.loop.run_until_complete(asyncio.sleep(increment))
            self.purge_tasks()
            timeout -= increment

    @property
    def tasks(self):
        if sys.version_info < (3, 8):
            error_logger.warning(
                "This feature (tasks) is only supported on using "
                "Python 3.8+."
            )
            return
        return iter(self._task_registry.values())

    # -------------------------------------------------------------------- #
    # ASGI
    # -------------------------------------------------------------------- #

    async def __call__(self, scope, receive, send):
        """
        To be ASGI compliant, our instance must be a callable that accepts
        three arguments: scope, receive, send. See the ASGI reference for more
        details: https://asgi.readthedocs.io/en/latest
        """
        self.asgi = True
        if scope["type"] == "lifespan":
            self.motd("")
        self._asgi_app = await ASGIApp.create(self, scope, receive, send)
        asgi_app = self._asgi_app
        await asgi_app()

    _asgi_single_callable = True  # We conform to ASGI 3.0 single-callable

    # -------------------------------------------------------------------- #
    # Configuration
    # -------------------------------------------------------------------- #

    def update_config(self, config: Union[bytes, str, dict, Any]):
        """
        Update app.config. Full implementation can be found in the user guide.

        `See user guide re: configuration
        <https://sanicframework.org/guide/deployment/configuration.html#basics>`__
        """

        self.config.update_config(config)

    @property
    def asgi(self):
        return self.state.asgi

    @asgi.setter
    def asgi(self, value: bool):
        self.state.asgi = value

    @property
    def debug(self):
        return self.state.is_debug

    @debug.setter
    def debug(self, value: bool):
        deprecation(
            "Setting the value of a Sanic application's debug value directly "
            "is deprecated and will be removed in v21.9. Please set it using "
            "the CLI, app.run, app.prepare, or directly set "
            "app.state.mode to Mode.DEBUG.",
            21.9,
        )
        mode = Mode.DEBUG if value else Mode.PRODUCTION
        self.state.mode = mode

    @property
    def auto_reload(self):
        return self.config.AUTO_RELOAD

    @auto_reload.setter
    def auto_reload(self, value: bool):
        self.config.AUTO_RELOAD = value

    @property
    def state(self):
        return self._state

    @property
    def is_running(self):
        deprecation(
            "Use of the is_running property is no longer used by Sanic "
            "internally. The property is now deprecated and will be removed "
            "in version 22.9. You may continue to set the property for your "
            "own needs until that time. If you would like to check whether "
            "the application is operational, please use app.state.stage. More "
            "information is available at ___.",
            22.9,
        )
        return self.state.is_running

    @is_running.setter
    def is_running(self, value: bool):
        deprecation(
            "Use of the is_running property is no longer used by Sanic "
            "internally. The property is now deprecated and will be removed "
            "in version 22.9. You may continue to set the property for your "
            "own needs until that time. If you would like to check whether "
            "the application is operational, please use app.state.stage. More "
            "information is available at ___.",
            22.9,
        )
        self.state.is_running = value

    @property
    def is_stopping(self):
        deprecation(
            "Use of the is_stopping property is no longer used by Sanic "
            "internally. The property is now deprecated and will be removed "
            "in version 22.9. You may continue to set the property for your "
            "own needs until that time. If you would like to check whether "
            "the application is operational, please use app.state.stage. More "
            "information is available at ___.",
            22.9,
        )
        return self.state.is_stopping

    @is_stopping.setter
    def is_stopping(self, value: bool):
        deprecation(
            "Use of the is_stopping property is no longer used by Sanic "
            "internally. The property is now deprecated and will be removed "
            "in version 22.9. You may continue to set the property for your "
            "own needs until that time. If you would like to check whether "
            "the application is operational, please use app.state.stage. More "
            "information is available at ___.",
            22.9,
        )
        self.state.is_stopping = value

    @property
    def reload_dirs(self):
        return self.state.reload_dirs

    @property
    def ext(self) -> Extend:
        if not hasattr(self, "_ext"):
            setup_ext(self, fail=True)

        if not hasattr(self, "_ext"):
            raise RuntimeError(
                "Sanic Extensions is not installed. You can add it to your "
                "environment using:\n$ pip install sanic[ext]\nor\n$ pip "
                "install sanic-ext"
            )
        return self._ext  # type: ignore

    def extend(
        self,
        *,
        extensions: Optional[List[Type[Extension]]] = None,
        built_in_extensions: bool = True,
        config: Optional[Union[Config, Dict[str, Any]]] = None,
        **kwargs,
    ) -> Extend:
        if hasattr(self, "_ext"):
            raise RuntimeError(
                "Cannot extend Sanic after Sanic Extensions has been setup."
            )
        setup_ext(
            self,
            extensions=extensions,
            built_in_extensions=built_in_extensions,
            config=config,
            fail=True,
            **kwargs,
        )
        return self.ext

    # -------------------------------------------------------------------- #
    # Class methods
    # -------------------------------------------------------------------- #

    @classmethod
    def register_app(cls, app: "Sanic") -> None:
        """
        Register a Sanic instance
        """
        if not isinstance(app, cls):
            raise SanicException("Registered app must be an instance of Sanic")

        name = app.name
        if name in cls._app_registry and not cls.test_mode:
            raise SanicException(f'Sanic app name "{name}" already in use.')

        cls._app_registry[name] = app

    @classmethod
    def get_app(
        cls, name: Optional[str] = None, *, force_create: bool = False
    ) -> "Sanic":
        """
        Retrieve an instantiated Sanic instance
        """
        if name is None:
            if len(cls._app_registry) > 1:
                raise SanicException(
                    'Multiple Sanic apps found, use Sanic.get_app("app_name")'
                )
            elif len(cls._app_registry) == 0:
                raise SanicException("No Sanic apps have been registered.")
            else:
                return list(cls._app_registry.values())[0]
        try:
            return cls._app_registry[name]
        except KeyError:
            if force_create:
                return cls(name)
            raise SanicException(f'Sanic app name "{name}" not found.')

    # -------------------------------------------------------------------- #
    # Lifecycle
    # -------------------------------------------------------------------- #

    def finalize(self):
        try:
            self.router.finalize()
        except FinalizationError as e:
            if not Sanic.test_mode:
                raise e

    def signalize(self):
        try:
            self.signal_router.finalize()
        except FinalizationError as e:
            if not Sanic.test_mode:
                raise e

    async def _startup(self):
        self._future_registry.clear()

        if not hasattr(self, "_ext"):
            setup_ext(self)
        if hasattr(self, "_ext"):
            self.ext._display()

        # Setup routers
        self.signalize()
        self.finalize()

        # TODO: Replace in v22.6 to check against apps in app registry
        if (
            self.__class__._uvloop_setting is not None
            and self.__class__._uvloop_setting != self.config.USE_UVLOOP
        ):
            error_logger.warning(
                "It looks like you're running several apps with different "
                "uvloop settings. This is not supported and may lead to "
                "unintended behaviour."
            )
        self.__class__._uvloop_setting = self.config.USE_UVLOOP

        # Startup time optimizations
        if self.state.primary:
            # TODO:
            # - Raise warning if secondary apps have error handler config
            ErrorHandler.finalize(self.error_handler, config=self.config)
            TouchUp.run(self)

        self.state.is_started = True

    async def _server_event(
        self,
        concern: str,
        action: str,
        loop: Optional[AbstractEventLoop] = None,
    ) -> None:
        event = f"server.{concern}.{action}"
        if action not in ("before", "after") or concern not in (
            "init",
            "shutdown",
        ):
            raise SanicException(f"Invalid server event: {event}")
        if self.state.verbosity >= 1:
            logger.debug(f"Triggering server events: {event}")
        reverse = concern == "shutdown"
        if loop is None:
            loop = self.loop
        await self.dispatch(
            event,
            fail_not_found=False,
            reverse=reverse,
            inline=True,
            context={
                "app": self,
                "loop": loop,
            },
        )<|MERGE_RESOLUTION|>--- conflicted
+++ resolved
@@ -1031,289 +1031,6 @@
     # Execution
     # -------------------------------------------------------------------- #
 
-<<<<<<< HEAD
-=======
-    def make_coffee(self, *args, **kwargs):
-        self.state.coffee = True
-        self.run(*args, **kwargs)
-
-    def run(
-        self,
-        host: Optional[str] = None,
-        port: Optional[int] = None,
-        *,
-        dev: bool = False,
-        debug: bool = False,
-        auto_reload: Optional[bool] = None,
-        ssl: Union[None, SSLContext, dict, str, list, tuple] = None,
-        sock: Optional[socket] = None,
-        workers: int = 1,
-        protocol: Optional[Type[Protocol]] = None,
-        backlog: int = 100,
-        register_sys_signals: bool = True,
-        access_log: Optional[bool] = None,
-        unix: Optional[str] = None,
-        loop: AbstractEventLoop = None,
-        reload_dir: Optional[Union[List[str], str]] = None,
-        noisy_exceptions: Optional[bool] = None,
-        motd: bool = True,
-        fast: bool = False,
-        verbosity: int = 0,
-        motd_display: Optional[Dict[str, str]] = None,
-    ) -> None:
-        """
-        Run the HTTP Server and listen until keyboard interrupt or term
-        signal. On termination, drain connections before closing.
-
-        :param host: Address to host on
-        :type host: str
-        :param port: Port to host on
-        :type port: int
-        :param debug: Enables debug output (slows server)
-        :type debug: bool
-        :param auto_reload: Reload app whenever its source code is changed.
-                            Enabled by default in debug mode.
-        :type auto_relaod: bool
-        :param ssl: SSLContext, or location of certificate and key
-                    for SSL encryption of worker(s)
-        :type ssl: str, dict, SSLContext or list
-        :param sock: Socket for the server to accept connections from
-        :type sock: socket
-        :param workers: Number of processes received before it is respected
-        :type workers: int
-        :param protocol: Subclass of asyncio Protocol class
-        :type protocol: type[Protocol]
-        :param backlog: a number of unaccepted connections that the system
-                        will allow before refusing new connections
-        :type backlog: int
-        :param register_sys_signals: Register SIG* events
-        :type register_sys_signals: bool
-        :param access_log: Enables writing access logs (slows server)
-        :type access_log: bool
-        :param unix: Unix socket to listen on instead of TCP port
-        :type unix: str
-        :param noisy_exceptions: Log exceptions that are normally considered
-                                 to be quiet/silent
-        :type noisy_exceptions: bool
-        :return: Nothing
-        """
-        self.state.verbosity = verbosity
-
-        if fast and workers != 1:
-            raise RuntimeError("You cannot use both fast=True and workers=X")
-
-        if motd_display:
-            self.config.MOTD_DISPLAY.update(motd_display)
-
-        if reload_dir:
-            if isinstance(reload_dir, str):
-                reload_dir = [reload_dir]
-
-            for directory in reload_dir:
-                direc = Path(directory)
-                if not direc.is_dir():
-                    logger.warning(
-                        f"Directory {directory} could not be located"
-                    )
-                self.state.reload_dirs.add(Path(directory))
-
-        if loop is not None:
-            raise TypeError(
-                "loop is not a valid argument. To use an existing loop, "
-                "change to create_server().\nSee more: "
-                "https://sanic.readthedocs.io/en/latest/sanic/deploying.html"
-                "#asynchronous-support"
-            )
-
-        if dev:
-            debug = True
-            auto_reload = True
-
-        if auto_reload and os.environ.get("SANIC_SERVER_RUNNING") != "true":
-            return reloader_helpers.watchdog(1.0, self)
-
-        if sock is None:
-            host, port = host or "127.0.0.1", port or 8000
-
-        if protocol is None:
-            protocol = (
-                WebSocketProtocol if self.websocket_enabled else HttpProtocol
-            )
-
-        # Set explicitly passed configuration values
-        for attribute, value in {
-            "ACCESS_LOG": access_log,
-            "AUTO_RELOAD": auto_reload,
-            "MOTD": motd,
-            "NOISY_EXCEPTIONS": noisy_exceptions,
-        }.items():
-            if value is not None:
-                setattr(self.config, attribute, value)
-
-        if fast:
-            self.state.fast = True
-            try:
-                workers = len(os.sched_getaffinity(0))
-            except AttributeError:
-                workers = os.cpu_count() or 1
-
-        server_settings = self._helper(
-            host=host,
-            port=port,
-            debug=debug,
-            ssl=ssl,
-            sock=sock,
-            unix=unix,
-            workers=workers,
-            protocol=protocol,
-            backlog=backlog,
-            register_sys_signals=register_sys_signals,
-        )
-
-        if self.config.USE_UVLOOP is True or (
-            self.config.USE_UVLOOP is _default and not OS_IS_WINDOWS
-        ):
-            try_use_uvloop()
-
-        try:
-            self.is_running = True
-            self.is_stopping = False
-            if workers > 1 and os.name != "posix":
-                logger.warn(
-                    f"Multiprocessing is currently not supported on {os.name},"
-                    " using workers=1 instead"
-                )
-                workers = 1
-            if workers == 1:
-                serve_single(server_settings)
-            else:
-                serve_multiple(server_settings, workers)
-        except BaseException:
-            error_logger.exception(
-                "Experienced exception while trying to serve"
-            )
-            raise
-        finally:
-            self.is_running = False
-        logger.info("Server Stopped")
-
-    def stop(self):
-        """
-        This kills the Sanic
-        """
-        if not self.is_stopping:
-            self.shutdown_tasks(timeout=0)
-            self.is_stopping = True
-            get_event_loop().stop()
-
-    async def create_server(
-        self,
-        host: Optional[str] = None,
-        port: Optional[int] = None,
-        *,
-        debug: bool = False,
-        ssl: Union[None, SSLContext, dict, str, list, tuple] = None,
-        sock: Optional[socket] = None,
-        protocol: Type[Protocol] = None,
-        backlog: int = 100,
-        access_log: Optional[bool] = None,
-        unix: Optional[str] = None,
-        return_asyncio_server: bool = False,
-        asyncio_server_kwargs: Dict[str, Any] = None,
-        noisy_exceptions: Optional[bool] = None,
-    ) -> Optional[AsyncioServer]:
-        """
-        Asynchronous version of :func:`run`.
-
-        This method will take care of the operations necessary to invoke
-        the *before_start* events via :func:`trigger_events` method invocation
-        before starting the *sanic* app in Async mode.
-
-        .. note::
-            This does not support multiprocessing and is not the preferred
-            way to run a :class:`Sanic` application.
-
-        :param host: Address to host on
-        :type host: str
-        :param port: Port to host on
-        :type port: int
-        :param debug: Enables debug output (slows server)
-        :type debug: bool
-        :param ssl: SSLContext, or location of certificate and key
-                    for SSL encryption of worker(s)
-        :type ssl: SSLContext or dict
-        :param sock: Socket for the server to accept connections from
-        :type sock: socket
-        :param protocol: Subclass of asyncio Protocol class
-        :type protocol: type[Protocol]
-        :param backlog: a number of unaccepted connections that the system
-                        will allow before refusing new connections
-        :type backlog: int
-        :param access_log: Enables writing access logs (slows server)
-        :type access_log: bool
-        :param return_asyncio_server: flag that defines whether there's a need
-                                      to return asyncio.Server or
-                                      start it serving right away
-        :type return_asyncio_server: bool
-        :param asyncio_server_kwargs: key-value arguments for
-                                      asyncio/uvloop create_server method
-        :type asyncio_server_kwargs: dict
-        :param noisy_exceptions: Log exceptions that are normally considered
-                                 to be quiet/silent
-        :type noisy_exceptions: bool
-        :return: AsyncioServer if return_asyncio_server is true, else Nothing
-        """
-
-        if sock is None:
-            host, port = host or "127.0.0.1", port or 8000
-
-        if protocol is None:
-            protocol = (
-                WebSocketProtocol if self.websocket_enabled else HttpProtocol
-            )
-
-        # Set explicitly passed configuration values
-        for attribute, value in {
-            "ACCESS_LOG": access_log,
-            "NOISY_EXCEPTIONS": noisy_exceptions,
-        }.items():
-            if value is not None:
-                setattr(self.config, attribute, value)
-
-        server_settings = self._helper(
-            host=host,
-            port=port,
-            debug=debug,
-            ssl=ssl,
-            sock=sock,
-            unix=unix,
-            loop=get_event_loop(),
-            protocol=protocol,
-            backlog=backlog,
-            run_async=return_asyncio_server,
-        )
-
-        if self.config.USE_UVLOOP is not _default:
-            error_logger.warning(
-                "You are trying to change the uvloop configuration, but "
-                "this is only effective when using the run(...) method. "
-                "When using the create_server(...) method Sanic will use "
-                "the already existing loop."
-            )
-
-        main_start = server_settings.pop("main_start", None)
-        main_stop = server_settings.pop("main_stop", None)
-        if main_start or main_stop:
-            logger.warning(
-                "Listener events for the main process are not available "
-                "with create_server()"
-            )
-
-        return await serve(
-            asyncio_server_kwargs=asyncio_server_kwargs, **server_settings
-        )
-
->>>>>>> ac3aacb4
     async def _run_request_middleware(
         self, request, request_name=None
     ):  # no cov
@@ -1657,10 +1374,10 @@
     def debug(self, value: bool):
         deprecation(
             "Setting the value of a Sanic application's debug value directly "
-            "is deprecated and will be removed in v21.9. Please set it using "
+            "is deprecated and will be removed in v22.9. Please set it using "
             "the CLI, app.run, app.prepare, or directly set "
             "app.state.mode to Mode.DEBUG.",
-            21.9,
+            22.9,
         )
         mode = Mode.DEBUG if value else Mode.PRODUCTION
         self.state.mode = mode
